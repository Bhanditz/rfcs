- Start Date: (fill me in with today's date, YYYY-MM-DD)
- RFC PR: (leave this empty)
- Ember Issue: (leave this empty)

# Component Manager Bounds

## Summary

This is a follow up custom components RFC that outlines how we expose a component's DOM structure and associated semantics.

## Motivation
Historically, classic Ember components have had a built in escape hatch for doing DOM manipulation via `didInsertElement`. This allowed for components to encapsulate some 3rd party JavaScript library or do some fine grain DOM manipulation. We feel that is ability to drop down to a lower level abstraction makes components powerful.

Today, the custom components are not given direct access to the DOM structure; internally known as `Bounds`. This limitation means that custom components cannot easily encapsulate functionality in the same way that classic Ember components can. Expanding the capabilities of custom components to expose the `Bounds` is in order to increase the usefulness of the abstraction.

## Detailed design

In [RFC#2013](https://github.com/emberjs/rfcs/blob/master/text/0213-custom-components.md#detailed-design) we outlined the component lifecycle and how a custom component is associated with a manager. This design builds off off of that existing work and concepts.

### `bounds` capability

<<<<<<< HEAD
The primary way of introducing new functionality to the component manager is through capabilities. To allow custom component managers to announce that they support element related hooks, we will introduce a `bounds` flag to the capabilities. In doing so, bounds will be dispatched to a `didCreateBounds` method on the manager and `willDestroyBounds` will be called during destruction.
=======
The primary way of introducing new functionality to the component manager is through capabilities. To allow custom component managers to announce that they support element related hooks, we will introduce an `elementHook` flag to the capabilities. In doing so, bounds will be dispatched to a `didRenderLayout` method on the manager and `willDestroyLayout` will be called during destruction.
>>>>>>> 7b26999d

```js
import { capabilities } from '@ember/component';
import EmberObject from '@ember/object';

export default EmberObject.extend({
  capabilities: capabilities('3.5', {
    bounds: true
  }),

  // ...
});
```

### `didCreateBounds` hook
Once the rendering engine has constructed the bounds for the component the `didCreateBounds` hook will be called with the `ComponentStateBucket` and a `Bounds` instance.


```js
import { capabilities } from '@ember/component';
import EmberObject from '@ember/object';

export default EmberObject.extend({
  capabilities: capabilities('3.5', {
    elementHook: true
  }),

  didCreateBounds({ component }, bounds) {
    component.bounds = bounds;
  }
  // ...
});
```

#### Timing Semantics

`didCreateBounds` has the following timing semantics:

**Always**
- called **before** `didCreateComponent`
- called **after** the children's `didCreateBounds` hook is called
- called **after** DOM insertion

**May or May Not**
- be called in the same tick as DOM insertion
- be called in the same tick as `didCreateComponent`
- have the the parent's children fully initialized in DOM

In other words, components **should not** rely on the timing of DOM insertion outside of the component's own bounds.

### `willDestroyBounds` hook

To balance `didRenderLayout` we will expose a hook called `willDestroyBounds` that is invoked during destruction. It will receive the `ComponentStateBucket` instance.

```js
import { capabilities } from '@ember/component';
import EmberObject from '@ember/object';

export default EmberObject.extend({
  capabilities: capabilities('3.5', {
    elementHook: true
  }),

  didRenderLayout({ component }, bounds) {
    component.bounds = bounds;
  },

  willDestroyBounds({ component }) {
    component.willDestroyElement();
  }
  // ...
});
```

#### Timing Semantics

`willDestroyBounds` has the following timing semantics:

**Always**
- called **before** `destroyComponent`
- called **after** the children's `willDestroyBounds` hook is called

**May or May Not**
- be called in the same tick as DOM removal
- be called in the same tick as `destroyComponent`

### `Bounds` instance

The `Bounds` instance that is passed to `didRenderLayout` has the following interface.

```ts
interface Bounds {
  firstNode: Node | Bounds;
  lastNode: Node | Bounds;
  parentNode: Node;
}
```

It's an important to note that the bounds is stable, but the properties will be kept up to date with the structure of the template. For instance a template that looks like:

```hbs
<h1>Hello</h1>
```

Will have a `bounds` where `firstNode` and `lastNode` point to the same node.

```js
//... snip
didInsertElement() {
  console.assert(this.bounds.firstNode === this.bounds.lastNode, 'Node are the same'); // passes
}
```

In contrast a component with the following layout:

```hbs
<h1>Hello</h1>
<h2>Today is Friday!</h2>
```

Will have the `firstNode` point to the `h1` node and the `lastNode` will point to the `h2` node.

In cases where a component's layout doesn't have an `HTMLElement` at the top-level, but rather has some language construct, the bounds object is subject to mutate. For instance if your component's layout looks like the following.

```hbs
{{#if this.condtion}}<p>Truthy <button onclick={{action 'toggle'}}>Falsy</button></p>{{/if}}
```

If `this.condition` is truthy, `firstNode` and `lastNode` will point to the `p` node, however if the condition is toggled and the block is destroyed the bounds object is going to mutate. Instead of pointing at the `p` node, both `firstNode` and `lastNode` are going to point to a `comment` node. Because of this component authors should be defensive when it comes to coding against the bounds.

## Example

Attaching a jQuery date picker:

```hbs
<input type="date" />
```

```js
import BasicComponent from 'basic-component';

export default class extends BasicComponent {
  didCreateComponent() {
    $(this.bounds.firstNode).datePicker();
  }
}
```

## How we teach this

What is proposed in this RFC is an extension to a low-level primitive. We do not expect most users to interact with this layer directly. Instead, most users will simply benefit from this feature by subclassing these special components provided by addons.

At present, the classic components APIs is still the primary, recommended path for almost all use cases. This is the API that we should teach new users, so we do not expect the guides need to be updated for this feature (at least not the components section).

For documentation purposes, each Ember.js release will only document the latest component manager API, along with the available optional capabilities for that realease. The documentation will also include the steps needed to upgrade from the previous version. Documentation for a specific version of the component manager API can be viewed from the versioned documentation site.

## Drawbacks

As noted in the detailed design, bounds is mutative object and may cause confusion.

## Alternatives

We could chose not to expose the DOM structure to custom components and spend time focusing on building out the user-facing APIs without rationalizing or exposing the underlying primitives.

## Unresolved questions

TBD?<|MERGE_RESOLUTION|>--- conflicted
+++ resolved
@@ -19,11 +19,7 @@
 
 ### `bounds` capability
 
-<<<<<<< HEAD
 The primary way of introducing new functionality to the component manager is through capabilities. To allow custom component managers to announce that they support element related hooks, we will introduce a `bounds` flag to the capabilities. In doing so, bounds will be dispatched to a `didCreateBounds` method on the manager and `willDestroyBounds` will be called during destruction.
-=======
-The primary way of introducing new functionality to the component manager is through capabilities. To allow custom component managers to announce that they support element related hooks, we will introduce an `elementHook` flag to the capabilities. In doing so, bounds will be dispatched to a `didRenderLayout` method on the manager and `willDestroyLayout` will be called during destruction.
->>>>>>> 7b26999d
 
 ```js
 import { capabilities } from '@ember/component';
